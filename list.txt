--- conflicted
+++ resolved
@@ -1,9 +1,5 @@
 This is my main grocery list
 1. Milk
 2. Eggs
-<<<<<<< HEAD
-3. Wine
-=======
 3. Beer
-5. Cheese
->>>>>>> dd9c0b39
+4. Cheese
